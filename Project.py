--- conflicted
+++ resolved
@@ -105,47 +105,4 @@
 diff = xx_plus - x_plus
 check = diff - np.dot(fx,ddx)
 
-print (check)
-
-<<<<<<< HEAD
-# Looking for Equilibria
-
-initial_guess = np.array([10, 0, 0, 1, 0, 0])
-
-def equilibrium_equations(z,u):
-    return dynamics(z,u)[0]
-
-equilibrium_state = fsolve(equilibrium_equations(x, u), initial_guess)
-
-for i in range (len(equilibrium_state)):
-    print("equilibrio:", equilibrium_state[i])
-=======
-# Evaluate the equilibrium
-
-#eq1                            
-x3=1
-x4=0
-
-def equations(vars):
-    u0, u1, x5 = vars
-    Beta = [u0 - (x3*np.sin(x4) + a*x5)/(x3*np.cos(x4)), - (x3*np.sin(x4) - b*x5)/(x3*np.cos(x4))]    # Beta = [Beta_f, Beta_r]
-    Fz = [m*g*b/(a+b), m*g*a/(a+b)]             # Fz = [F_zf, F_zr]
-    Fy = [mi*Fz[0]*Beta[0], mi*Fz[1]*Beta[1]]   # Fy = [F_yf, F_yr]
-   
-    eq1 = x3 + dt*((Fy[1] * np.sin(x4) + u1 * np.cos(x4 - u0) + Fy[0] * np.sin(x4 - u0))/m)                     # V dot
-    eq2 = x4 + dt*((Fy[1] * np.cos(x4) + Fy[0] * np.cos(x4 - u0) - u1 * np.sin(x4 - u0))/(m * x3) - x5)     # Beta dot
-    eq3 = x5 + dt*(((u1 * np.sin(u0) + Fy[0] * np.cos(u0)) * a - Fy[1] * b)/Iz)                                       # Psi dot dot
-
-    return [eq1, eq2, eq3]
-
-# Initial guess for the solution
-initial_guess = [0, 0, 0]
-
-# Use fsolve to find the solution
-solution = fsolve(equations, initial_guess)
-
-# Print the result
-print(f'Solution: {solution}')
-
-#prova
->>>>>>> 38e83a5f
+print (check)